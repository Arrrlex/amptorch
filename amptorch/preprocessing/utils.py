--- conflicted
+++ resolved
@@ -11,19 +11,6 @@
         self.feature_max = torch.max(fingerprints, dim=0).values
         self.feature_min = torch.min(fingerprints, dim=0).values
 
-<<<<<<< HEAD
-        if len(data_list) > 1:
-            fingerprints = torch.cat([data.fingerprint for data in data_list], dim=0)
-
-            self.feature_max = torch.max(fingerprints, dim=0).values
-            self.feature_min = torch.min(fingerprints, dim=0).values
-
-        else:
-            self.feature_mean = torch.mean(fingerprints, dim=0)
-            self.feature_std = 1
-
-=======
->>>>>>> ba0b1b86
     def norm(self, data_list, threshold=1e-6):
         for data in data_list:
             idx_to_scale = torch.where(

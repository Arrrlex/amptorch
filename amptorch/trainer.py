import datetime
import os
import random
import warnings

import ase.io
import numpy as np
import skorch.net
import torch
from skorch import NeuralNetRegressor
<<<<<<< HEAD
from skorch.callbacks import Checkpoint, EpochScoring, LRScheduler
=======
from skorch.callbacks import LRScheduler
>>>>>>> 854cb85f
from skorch.dataset import CVSplit

from amptorch.dataset import AtomsDataset, DataCollater
from amptorch.descriptor.util import list_symbols_to_indices
from amptorch.metrics import evaluator
from amptorch.model import BPNN, CustomLoss
from amptorch.preprocessing import AtomsToData
<<<<<<< HEAD
from amptorch.utils import (energy_score, forces_score, target_extractor,
                            to_tensor, train_end_load_best_loss)
=======
from amptorch.utils import to_tensor, train_end_load_best_loss
>>>>>>> 854cb85f


class AtomsTrainer:
    def __init__(self, config):
        self.config = config

    def load(self):
        self.load_config()
        self.load_rng_seed()
        self.load_dataset()
        self.load_model()
        self.load_criterion()
        self.load_optimizer()
        self.load_logger()
        self.load_extras()
        self.load_skorch()

    def load_config(self):
        self.timestamp = datetime.datetime.now().strftime("%Y-%m-%d-%H-%M-%S")
        self.identifier = self.config["cmd"].get("identifier", False)
        if self.identifier:
            self.identifier = self.timestamp + "-{}".format(self.identifier)
        else:
            self.identifier = self.timestamp

        self.device = torch.device(self.config["optim"].get("device", "cpu"))
        self.debug = self.config["cmd"].get("debug", False)
        run_dir = self.config["cmd"].get("run_dir", "./")
        os.chdir(run_dir)
        if not self.debug:
            cp_dir = os.path.join(run_dir, "checkpoints", self.identifier)
            print(f"Results saved to {cp_dir}")
            os.makedirs(cp_dir, exist_ok=True)

    def load_rng_seed(self):
        seed = self.config["cmd"].get("seed", 0)
        random.seed(seed)
        np.random.seed(seed)
        torch.manual_seed(seed)
        torch.cuda.manual_seed_all(seed)
        torch.backends.cudnn.deterministic = True
        torch.backends.cudnn.benchmark = False

    def get_unique_elements(self, training_images):
        elements = np.array(
            [atom.symbol for atoms in training_images for atom in atoms]
        )
        elements = np.unique(elements)
        return elements

    def load_dataset(self):
        training_images = self.config["dataset"]["raw_data"]
        # TODO: Scalability when dataset to large to fit into memory
        if isinstance(training_images, str):
            training_images = ase.io.read(training_images, ":")
        self.elements = self.config["dataset"].get(
            "elements", self.get_unique_elements(training_images)
        )

        self.forcetraining = self.config["model"].get("get_forces", True)
        self.fp_scheme = self.config["dataset"].get("fp_scheme", "gaussian").lower()
        self.fp_params = self.config["dataset"]["fp_params"]
        self.save_fps = self.config["dataset"].get("save_fps", True)
        
        self.train_dataset = AtomsDataset(
            images=training_images,
            descriptor_setup=(self.fp_scheme, self.fp_params, self.elements),
            forcetraining=self.forcetraining,
            save_fps=self.save_fps,
        )

        self.feature_scaler = self.train_dataset.feature_scaler
        self.target_scaler = self.train_dataset.target_scaler
        self.input_dim = self.train_dataset.input_dim
        self.val_split = self.config["dataset"].get("val_split", 0)
        print("Loading dataset: {} images".format(len(self.train_dataset)))

    def load_model(self):
        elements = list_symbols_to_indices(self.elements)
        self.model = BPNN(
            elements=elements, input_dim=self.input_dim, **self.config["model"]
        )
        print("Loading model: {} parameters".format(self.model.num_params))

    def load_extras(self):
        callbacks = []
        load_best_loss = train_end_load_best_loss(self.identifier)
        self.split = CVSplit(cv=self.val_split) if self.val_split != 0 else 0

        metrics = evaluator(
            self.val_split,
            self.config["optim"].get("metric", "mae"),
            self.identifier,
            self.forcetraining,
        )
        callbacks.extend(metrics)

        callbacks.append(load_best_loss)
        scheduler = self.config["optim"].get("scheduler", None)
        if scheduler:
            scheduler = LRScheduler(
                scheduler, **self.config["optim"]["scheduler_params"]
            )
            callbacks.append(scheduler)
        if self.config["cmd"].get("logger", False):
            from skorch.callbacks import WandbLogger

            callbacks.append(
                WandbLogger(
                    self.wandb_run,
                    save_model=False,
                    keys_ignored="dur",
                )
            )
        self.callbacks = callbacks

    def load_criterion(self):
<<<<<<< HEAD
        self.criterion = CustomMSELoss
=======
        self.criterion = self.config["optim"].get("loss_fn", CustomLoss)
>>>>>>> 854cb85f

    def load_optimizer(self):
        self.optimizer = torch.optim.Adam

    def load_logger(self):
        if self.config["cmd"].get("logger", False):
            import wandb

            self.wandb_run = wandb.init(
                name=self.identifier,
                config=self.config,
                id=self.timestamp,
            )

    def load_skorch(self):
        skorch.net.to_tensor = to_tensor

        collate_fn = DataCollater(train=True, forcetraining=self.forcetraining)

        self.net = NeuralNetRegressor(
            module=self.model,
            criterion=self.criterion,
            criterion__force_coefficient=self.config["optim"].get(
                "force_coefficient", 0
            ),
            criterion__loss=self.config["optim"].get("loss", "mse"),
            optimizer=self.optimizer,
            lr=self.config["optim"].get("lr", 1e-1),
            batch_size=self.config["optim"].get("batch_size", 32),
            max_epochs=self.config["optim"].get("epochs", 100),
            iterator_train__collate_fn=collate_fn,
            iterator_train__shuffle=True,
            iterator_valid__collate_fn=collate_fn,
            iterator_valid__shuffle=False,
            device=self.device,
            train_split=self.split,
            callbacks=self.callbacks,
            verbose=self.config["cmd"].get("verbose", True),
        )
        print("Loading skorch trainer")

    def train(self, raw_data=None):
        if raw_data is not None:
            self.config["dataset"]["raw_data"] = raw_data
        self.load()

        self.net.fit(self.train_dataset, None)

    def predict(self, images, batch_size=32):
        if len(images) < 1:
            warnings.warn("No images found!", stacklevel=2)
            return images

        a2d = AtomsToData(
            descriptor=self.train_dataset.descriptor,
            r_energy=False,
            r_forces=False,
            save_fps=self.save_fps,
            fprimes=self.forcetraining,
            cores=1,
        )

        data_list = a2d.convert_all(images, disable_tqdm=True)
        self.feature_scaler.norm(data_list)

        self.net.module.eval()
        collate_fn = DataCollater(train=False, forcetraining=self.forcetraining)

        predictions = {"energy": [], "forces": []}
        for data in data_list:
            collated = collate_fn([data])
            energy, forces = self.net.module(collated)

            energy = self.target_scaler.denorm(energy, pred="energy").detach().tolist()
            forces = self.target_scaler.denorm(forces, pred="forces").detach().numpy()

            predictions["energy"].extend(energy)
            predictions["forces"].append(forces)

        return predictions

    def load_pretrained(self, checkpoint_path=None):
        self.load()

        self.net.initialize()
        try:
            self.net.load_params(
                f_params=os.path.join(checkpoint_path, "params.pt"),
                f_optimizer=os.path.join(checkpoint_path, "optimizer.pt"),
                f_criterion=os.path.join(checkpoint_path, "criterion.pt"),
                f_history=os.path.join(checkpoint_path, "history.json"),
            )
        except NotImplementedError:
            print("Unable to load checkpoint!")<|MERGE_RESOLUTION|>--- conflicted
+++ resolved
@@ -8,11 +8,7 @@
 import skorch.net
 import torch
 from skorch import NeuralNetRegressor
-<<<<<<< HEAD
-from skorch.callbacks import Checkpoint, EpochScoring, LRScheduler
-=======
 from skorch.callbacks import LRScheduler
->>>>>>> 854cb85f
 from skorch.dataset import CVSplit
 
 from amptorch.dataset import AtomsDataset, DataCollater
@@ -20,12 +16,7 @@
 from amptorch.metrics import evaluator
 from amptorch.model import BPNN, CustomLoss
 from amptorch.preprocessing import AtomsToData
-<<<<<<< HEAD
-from amptorch.utils import (energy_score, forces_score, target_extractor,
-                            to_tensor, train_end_load_best_loss)
-=======
 from amptorch.utils import to_tensor, train_end_load_best_loss
->>>>>>> 854cb85f
 
 
 class AtomsTrainer:
@@ -143,11 +134,7 @@
         self.callbacks = callbacks
 
     def load_criterion(self):
-<<<<<<< HEAD
-        self.criterion = CustomMSELoss
-=======
         self.criterion = self.config["optim"].get("loss_fn", CustomLoss)
->>>>>>> 854cb85f
 
     def load_optimizer(self):
         self.optimizer = torch.optim.Adam
